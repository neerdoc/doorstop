include *.rst *.txt
<<<<<<< HEAD
recursive-include docs *.rst *.txt 
global-include *.cfg
graft */bin_files
graft */vscript_files
graft */test/workspace
=======
recursive-include docs *.rst *.txt
graft */files
graft */*/files
>>>>>>> d703e751
<|MERGE_RESOLUTION|>--- conflicted
+++ resolved
@@ -1,12 +1,4 @@
 include *.rst *.txt
-<<<<<<< HEAD
-recursive-include docs *.rst *.txt 
-global-include *.cfg
-graft */bin_files
-graft */vscript_files
-graft */test/workspace
-=======
 recursive-include docs *.rst *.txt
 graft */files
-graft */*/files
->>>>>>> d703e751
+graft */*/files