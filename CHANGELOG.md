--- conflicted
+++ resolved
@@ -1,12 +1,10 @@
-<<<<<<< HEAD
 # 2.2 (beta)
 
 - Added support for UTF-8 symbols in references. ([@stanislaw ](https://github.com/doorstop-dev/doorstop/pull/485))
-=======
+
 # 2.1.3 (2021-01-14)
 
 - Removed `mdx_outline` Markdown extension, which is incompatible with Python 3.9.
->>>>>>> 409e6836
 
 # 2.1.2 (2020-07-06)
 
