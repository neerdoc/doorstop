"""Command functions."""

import os
import time

from doorstop import common
from doorstop.cli import utilities
from doorstop.cli.utilities import show, ask
from doorstop.core.builder import build
from doorstop.core import editor, importer, exporter, publisher

<<<<<<< HEAD
log = common.logger(__name__)  # pylint: disable=C0103
=======
log = common.logger(__name__)
>>>>>>> 323cb807


def get(name):
    """Get a command function by name."""
    if name:
        log.debug("running command '{}'...".format(name))
        return globals()['run_' + name]
    else:
        log.debug("launching main command...")
        return run


def run(args, cwd, err, catch=True):  # pylint: disable=W0613
    """Process arguments and run the `doorstop` subcommand.

    :param args: Namespace of CLI arguments
    :param cwd: current working directory
    :param err: function to call for CLI errors
    :param catch: catch and log :class:`~doorstop.common.DoorstopError`

    """
    with utilities.capture(catch=catch) as success:
        show("validating tree...", flush=True)
        tree = build(cwd, root=args.project)
        tree.load()
        valid = tree.validate()
    if not success:
        return False

    if len(tree) > 1 and valid:
<<<<<<< HEAD
        print()
        print(tree.draw())
        print()
=======
        show('\n' + tree.draw() + '\n')
>>>>>>> 323cb807

    return valid


def run_create(args, cwd, _, catch=True):
    """Process arguments and run the `doorstop create` subcommand.

    :param args: Namespace of CLI arguments
    :param cwd: current working directory
    :param err: function to call for CLI errors
    :param catch: catch and log :class:`~doorstop.common.DoorstopError`

    """
    with utilities.capture(catch=catch) as success:
        tree = build(cwd, root=args.project)
        document = tree.create_document(args.path, args.prefix,
                                        parent=args.parent, digits=args.digits)
    if not success:
        return False

    show("created document: {} ({})".format(document.prefix, document.relpath))
    return True


def run_delete(args, cwd, _, catch=True):
    """Process arguments and run the `doorstop delete` subcommand.

    :param args: Namespace of CLI arguments
    :param cwd: current working directory
    :param err: function to call for CLI errors
    :param catch: catch and log :class:`~doorstop.common.DoorstopError`

    """
    with utilities.capture(catch=catch) as success:
        tree = build(cwd, root=args.project)
        document = tree.find_document(args.prefix)
        prefix, relpath = document.prefix, document.relpath
        document.delete()
    if not success:
        return False

    show("deleted document: {} ({})".format(prefix, relpath))

    return True


def run_add(args, cwd, _, catch=True):
    """Process arguments and run the `doorstop add` subcommand.

    :param args: Namespace of CLI arguments
    :param cwd: current working directory
    :param err: function to call for CLI errors
    :param catch: catch and log :class:`~doorstop.common.DoorstopError`

    """
    with utilities.capture(catch=catch) as success:
        tree = build(cwd, root=args.project)
        for _ in range(args.count):
            item = tree.add_item(args.prefix, level=args.level)
<<<<<<< HEAD
            print("added item: {} ({})".format(item.id, item.relpath))
=======
            show("added item: {} ({})".format(item.id, item.relpath))
>>>>>>> 323cb807

    if not success:
        return False

    return True


def run_remove(args, cwd, _, catch=True):
    """Process arguments and run the `doorstop remove` subcommand.

    :param args: Namespace of CLI arguments
    :param cwd: current working directory
    :param err: function to call for CLI errors
    :param catch: catch and log :class:`~doorstop.common.DoorstopError`

    """
    with utilities.capture(catch=catch) as success:
        tree = build(cwd, root=args.project)
        item = tree.find_item(args.id)
        item.delete()
    if not success:
        return False

    show("removed item: {} ({})".format(item.id, item.relpath))

    return True


def run_edit(args, cwd, err, catch=True):
    """Process arguments and run the `doorstop edit` subcommand.

    :param args: Namespace of CLI arguments
    :param cwd: current working directory
    :param err: function to call for CLI errors
    :param catch: catch and log :class:`~doorstop.common.DoorstopError`

    """
    item = document = None
    ext = utilities.get_ext(args, '.yml', '.yml', whole_tree=False, err=err)

    with utilities.capture(catch=catch) as success:
        tree = build(cwd, root=args.project)
        # find item or document
        if not args.document:
            try:
                item = tree.find_item(args.label)
            except common.DoorstopError as exc:
                if args.item:
                    raise exc from None
        if not item:
            document = tree.find_document(args.label)
        # edit item or document
        if item:
            item.edit(tool=args.tool)
        else:
            _export_import(args, cwd, err, document, ext)
    if not success:
        return False

    if item:
        show("opened item: {} ({})".format(item.id, item.relpath))

    return True


def run_reorder(args, cwd, err, catch=True, _tree=None):
    """Process arguments and run the `doorstop reorder` subcommand.

    :param args: Namespace of CLI arguments
    :param cwd: current working directory
    :param err: function to call for CLI errors
    :param catch: catch and log :class:`~doorstop.common.DoorstopError`

    """
    reordered = False

    with utilities.capture(catch=catch) as success:
        tree = _tree or build(cwd, root=args.project)
        document = tree.find_document(args.prefix)
    if not success:
        return False

    with utilities.capture(catch=catch) as success:
        # automatically order
        if args.auto:
<<<<<<< HEAD
            print("reordering document {}...".format(document), flush=True)
=======
            show("reordering document {}...".format(document), flush=True)
>>>>>>> 323cb807
            document.reorder(manual=False)
            reordered = True
        # or, reorder from a previously updated index
        elif document.index:
            relpath = os.path.relpath(document.index, cwd)
<<<<<<< HEAD
            if utilities.ask("reorder from '{}'?".format(relpath)):
                print("reordering document {}...".format(document), flush=True)
=======
            if ask("reorder from '{}'?".format(relpath)):
                show("reordering document {}...".format(document), flush=True)
>>>>>>> 323cb807
                document.reorder(automatic=not args.manual)
                reordered = True
            else:
                del document.index
        # or, create a new index to update
        else:
            document.index = True  # create index
            relpath = os.path.relpath(document.index, cwd)
            editor.edit(relpath, tool=args.tool)
            get('reorder')(args, cwd, err, catch=False, _tree=tree)
    if not success:
        show("after fixing the error: doorstop reorder {}".format(document))
        return False

    if reordered:
<<<<<<< HEAD
        print("reordered document: {}".format(document))
=======
        show("reordered document: {}".format(document))
>>>>>>> 323cb807

    return True


def run_link(args, cwd, _, catch=True):
    """Process arguments and run the `doorstop link` subcommand.

    :param args: Namespace of CLI arguments
    :param cwd: current working directory
    :param err: function to call for CLI errors
    :param catch: catch and log :class:`~doorstop.common.DoorstopError`

    """
    with utilities.capture(catch=catch) as success:
        tree = build(cwd, root=args.project)
        child, parent = tree.link_items(args.child, args.parent)
    if not success:
        return False

    msg = "linked items: {} ({}) -> {} ({})"
    show(msg.format(child.id, child.relpath, parent.id, parent.relpath))

    return True


def run_unlink(args, cwd, _, catch=True):
    """Process arguments and run the `doorstop unlink` subcommand.

    :param args: Namespace of CLI arguments
    :param cwd: current working directory
    :param err: function to call for CLI errors
    :param catch: catch and log :class:`~doorstop.common.DoorstopError`

    """
    with utilities.capture(catch=catch) as success:
        tree = build(cwd, root=args.project)
        child, parent = tree.unlink_items(args.child, args.parent)
    if not success:
        return False

    msg = "unlinked items: {} ({}) -> {} ({})"
    show(msg.format(child.id, child.relpath, parent.id, parent.relpath))

    return True


def run_clear(args, cwd, err, catch=True):
    """Process arguments and run the `doorstop clear` subcommand.

    :param args: Namespace of CLI arguments
    :param cwd: current working directory
    :param err: function to call for CLI errors
    :param catch: catch and log :class:`~doorstop.common.DoorstopError`

    """
    with utilities.capture(catch=catch) as success:
        for item in _iter_items(args, cwd, err):
<<<<<<< HEAD
            print("clearing item {}'s suspect links...".format(item.id))
=======
            show("clearing item {}'s suspect links...".format(item.id))
>>>>>>> 323cb807
            item.clear()
    if not success:
        return False

    return True


def run_review(args, cwd, err, catch=True):
    """Process arguments and run the `doorstop review` subcommand.

    :param args: Namespace of CLI arguments
    :param cwd: current working directory
    :param err: function to call for CLI errors
    :param catch: catch and log :class:`~doorstop.common.DoorstopError`

    """
    with utilities.capture(catch=catch) as success:
        for item in _iter_items(args, cwd, err):
<<<<<<< HEAD
            print("marking item {} as reviewed...".format(item.id))
=======
            show("marking item {} as reviewed...".format(item.id))
>>>>>>> 323cb807
            item.review()
    if not success:
        return False

    return True


def run_import(args, cwd, err, catch=True, _tree=None):
    """Process arguments and run the `doorstop import` subcommand.

    :param args: Namespace of CLI arguments
    :param cwd: current working directory
    :param err: function to call for CLI errors
    :param catch: catch and log :class:`~doorstop.common.DoorstopError`

    """
    document = item = None

    # Parse arguments
    attrs = utilities.literal_eval(args.attrs, err)
    mapping = utilities.literal_eval(args.map, err)
    if args.path:
        if not args.prefix:
            err("when [path] specified, [prefix] is also required")
        elif args.document:
            err("'--document' cannot be used with [path] [prefix]")
        elif args.item:
            err("'--item' cannot be used with [path] [prefix]")
        ext = utilities.get_ext(args, None, None, False, err)
    elif not (args.document or args.item):
        err("specify [path], '--document', or '--item' to import")

    # Import document or item
    with utilities.capture(catch=catch) as success:
        if args.path:
            tree = _tree or build(cwd, root=args.project)
            document = tree.find_document(args.prefix)
            msg = "importing '{}' into document {}...".format(args.path,
                                                              document)
<<<<<<< HEAD
            print(msg, flush=True)
=======
            show(msg, flush=True)
>>>>>>> 323cb807
            importer.import_file(args.path, document, ext, mapping=mapping)
        elif args.document:
            prefix, path = args.document
            document = importer.create_document(prefix, path,
                                                parent=args.parent)
        elif args.item:
            prefix, identifier = args.item
            item = importer.add_item(prefix, identifier, attrs=attrs)
    if not success:
        return False

    # Display result
    if document:
<<<<<<< HEAD
        print("imported document: {} ({})".format(document.prefix,
                                                  document.relpath))
    else:
        assert item
        print("imported item: {} ({})".format(item.id, item.relpath))
=======
        show("imported document: {} ({})".format(document.prefix,
                                                 document.relpath))
    else:
        assert item
        show("imported item: {} ({})".format(item.id, item.relpath))
>>>>>>> 323cb807

    return True


def run_export(args, cwd, err, catch=True):
    """Process arguments and run the `doorstop export` subcommand.

    :param args: Namespace of CLI arguments
    :param cwd: current working directory
    :param err: function to call for CLI errors
    :param catch: catch and log :class:`~doorstop.common.DoorstopError`

    """
    # Parse arguments
    whole_tree = args.prefix == 'all'
    ext = utilities.get_ext(args, '.yml', '.csv', whole_tree, err)

    # Export documents
    with utilities.capture(catch=catch) as success:
        exporter.check(ext)
        tree = build(cwd, root=args.project)
        if not whole_tree:
            document = tree.find_document(args.prefix)
    if not success:
        return False

    # Write to output file(s)
    if args.path:
        if whole_tree:
<<<<<<< HEAD
            print("exporting tree to '{}'...".format(args.path), flush=True)
=======
            show("exporting tree to '{}'...".format(args.path), flush=True)
>>>>>>> 323cb807
            path = exporter.export(tree, args.path, ext)
        else:
            msg = "exporting document {} to '{}'...".format(document,
                                                            args.path)
<<<<<<< HEAD
            print(msg, flush=True)
=======
            show(msg, flush=True)
>>>>>>> 323cb807
            path = exporter.export(document, args.path, ext)
        if path:
            show("exported: {}".format(path))

    # Display to standard output
    else:
        if whole_tree:
            err("only single documents can be displayed")
        for line in exporter.export_lines(document, ext):
            show(line)

    return True


def run_publish(args, cwd, err, catch=True):
    """Process arguments and run the `doorstop publish` subcommand.

    :param args: Namespace of CLI arguments
    :param cwd: current working directory
    :param err: function to call for CLI errors
    :param catch: catch and log :class:`~doorstop.common.DoorstopError`

    """
    # Parse arguments
    whole_tree = args.prefix == 'all'
    ext = utilities.get_ext(args, '.txt', '.html', whole_tree, err)

    # Publish documents
    with utilities.capture(catch=catch) as success:
        publisher.check(ext)
        tree = build(cwd, root=args.project)
        if not whole_tree:
            document = tree.find_document(args.prefix)
    if not success:
        return False

    # Set publishing arguments
    kwargs = {}
    if args.width:
        kwargs['width'] = args.width

    # Write to output file(s)
    if args.path:
        if whole_tree:
<<<<<<< HEAD
            print("publishing tree to '{}'...".format(args.path), flush=True)
=======
            show("publishing tree to '{}'...".format(args.path), flush=True)
>>>>>>> 323cb807
            path = publisher.publish(tree, args.path, ext, **kwargs)
        else:
            msg = "publishing document {} to '{}'...".format(document,
                                                             args.path)
<<<<<<< HEAD
            print(msg, flush=True)
=======
            show(msg, flush=True)
>>>>>>> 323cb807
            path = publisher.publish(document, args.path, ext, **kwargs)
        if path:
            show("published: {}".format(path))

    # Display to standard output
    else:
        if whole_tree:
            err("only single documents can be displayed")
        for line in publisher.publish_lines(document, ext, **kwargs):
            show(line)

    return True


def _iter_items(args, cwd, err):
    """Build a tree and iterate through items.

    :param args: Namespace of CLI arguments
    :param cwd: current working directory
    :param err: function to call for CLI errors

    Items are filtered to:

    - `args.label` == 'all': all items
    - `args.label` == document prefix: the document's items
    - `args.label` == item ID: a single item

    Documents and items are inferred unless flagged by:

    - `args.document`: `args.label` is a prefix
    - `args.item`: `args.label` is an ID

    """
    # Parse arguments
    if args.label == 'all':
        if args.item:
            err("argument -i/--item: not allowed with 'all'")
        if args.document:
            err("argument -d/--document: not allowed with 'all'")

    # Build tree
    item = None
    document = None
    tree = build(cwd, root=args.project)

    # Determine if tree, document, or item was requested
    if args.label != 'all':
        if not args.item:
            try:
                document = tree.find_document(args.label)
            except common.DoorstopError as exc:
                if args.document:
                    raise exc from None
        if not document:
            item = tree.find_item(args.label)

    # Yield items from the requested object
    if item:
        yield item
    elif document:
        for item in document:
            yield item
    else:
        for document in tree:
            for item in document:
                yield item


def _export_import(args, cwd, err, document, ext):
    """Edit a document by calling export followed by import.

    :param args: Namespace of CLI arguments
    :param cwd: current working directory
    :param err: function to call for CLI errors
    :param document: :class:`~doorstop.core.document.Document` to edit
    :param ext: extension for export format

    """
    # Export the document to file
    args.prefix = document.prefix
    path = "{}-{}{}".format(args.prefix, int(time.time()), ext)
    args.path = path
    get('export')(args, cwd, err, catch=False)

    # Open the exported file
    editor.edit(path, tool=args.tool)

    # Import the file to the same document
    if ask("import from '{}'?".format(path)):
        args.attrs = {}
        args.map = {}
        get('import')(args, cwd, err, catch=False, _tree=document.tree)
        common.delete(path)
    else:
        show("import canceled")
        if ask("delete '{}'?".format(path), default='no'):
            common.delete(path)
        else:
            show("to manually import: doorstop import {0}".format(path))<|MERGE_RESOLUTION|>--- conflicted
+++ resolved
@@ -9,11 +9,7 @@
 from doorstop.core.builder import build
 from doorstop.core import editor, importer, exporter, publisher
 
-<<<<<<< HEAD
-log = common.logger(__name__)  # pylint: disable=C0103
-=======
 log = common.logger(__name__)
->>>>>>> 323cb807
 
 
 def get(name):
@@ -44,13 +40,7 @@
         return False
 
     if len(tree) > 1 and valid:
-<<<<<<< HEAD
-        print()
-        print(tree.draw())
-        print()
-=======
         show('\n' + tree.draw() + '\n')
->>>>>>> 323cb807
 
     return valid
 
@@ -110,11 +100,7 @@
         tree = build(cwd, root=args.project)
         for _ in range(args.count):
             item = tree.add_item(args.prefix, level=args.level)
-<<<<<<< HEAD
-            print("added item: {} ({})".format(item.id, item.relpath))
-=======
             show("added item: {} ({})".format(item.id, item.relpath))
->>>>>>> 323cb807
 
     if not success:
         return False
@@ -200,23 +186,14 @@
     with utilities.capture(catch=catch) as success:
         # automatically order
         if args.auto:
-<<<<<<< HEAD
-            print("reordering document {}...".format(document), flush=True)
-=======
             show("reordering document {}...".format(document), flush=True)
->>>>>>> 323cb807
             document.reorder(manual=False)
             reordered = True
         # or, reorder from a previously updated index
         elif document.index:
             relpath = os.path.relpath(document.index, cwd)
-<<<<<<< HEAD
-            if utilities.ask("reorder from '{}'?".format(relpath)):
-                print("reordering document {}...".format(document), flush=True)
-=======
             if ask("reorder from '{}'?".format(relpath)):
                 show("reordering document {}...".format(document), flush=True)
->>>>>>> 323cb807
                 document.reorder(automatic=not args.manual)
                 reordered = True
             else:
@@ -232,11 +209,7 @@
         return False
 
     if reordered:
-<<<<<<< HEAD
-        print("reordered document: {}".format(document))
-=======
         show("reordered document: {}".format(document))
->>>>>>> 323cb807
 
     return True
 
@@ -294,11 +267,7 @@
     """
     with utilities.capture(catch=catch) as success:
         for item in _iter_items(args, cwd, err):
-<<<<<<< HEAD
-            print("clearing item {}'s suspect links...".format(item.id))
-=======
             show("clearing item {}'s suspect links...".format(item.id))
->>>>>>> 323cb807
             item.clear()
     if not success:
         return False
@@ -317,11 +286,7 @@
     """
     with utilities.capture(catch=catch) as success:
         for item in _iter_items(args, cwd, err):
-<<<<<<< HEAD
-            print("marking item {} as reviewed...".format(item.id))
-=======
             show("marking item {} as reviewed...".format(item.id))
->>>>>>> 323cb807
             item.review()
     if not success:
         return False
@@ -361,11 +326,7 @@
             document = tree.find_document(args.prefix)
             msg = "importing '{}' into document {}...".format(args.path,
                                                               document)
-<<<<<<< HEAD
-            print(msg, flush=True)
-=======
             show(msg, flush=True)
->>>>>>> 323cb807
             importer.import_file(args.path, document, ext, mapping=mapping)
         elif args.document:
             prefix, path = args.document
@@ -379,19 +340,11 @@
 
     # Display result
     if document:
-<<<<<<< HEAD
-        print("imported document: {} ({})".format(document.prefix,
-                                                  document.relpath))
-    else:
-        assert item
-        print("imported item: {} ({})".format(item.id, item.relpath))
-=======
         show("imported document: {} ({})".format(document.prefix,
                                                  document.relpath))
     else:
         assert item
         show("imported item: {} ({})".format(item.id, item.relpath))
->>>>>>> 323cb807
 
     return True
 
@@ -421,20 +374,12 @@
     # Write to output file(s)
     if args.path:
         if whole_tree:
-<<<<<<< HEAD
-            print("exporting tree to '{}'...".format(args.path), flush=True)
-=======
             show("exporting tree to '{}'...".format(args.path), flush=True)
->>>>>>> 323cb807
             path = exporter.export(tree, args.path, ext)
         else:
             msg = "exporting document {} to '{}'...".format(document,
                                                             args.path)
-<<<<<<< HEAD
-            print(msg, flush=True)
-=======
             show(msg, flush=True)
->>>>>>> 323cb807
             path = exporter.export(document, args.path, ext)
         if path:
             show("exported: {}".format(path))
@@ -479,20 +424,12 @@
     # Write to output file(s)
     if args.path:
         if whole_tree:
-<<<<<<< HEAD
-            print("publishing tree to '{}'...".format(args.path), flush=True)
-=======
             show("publishing tree to '{}'...".format(args.path), flush=True)
->>>>>>> 323cb807
             path = publisher.publish(tree, args.path, ext, **kwargs)
         else:
             msg = "publishing document {} to '{}'...".format(document,
                                                              args.path)
-<<<<<<< HEAD
-            print(msg, flush=True)
-=======
             show(msg, flush=True)
->>>>>>> 323cb807
             path = publisher.publish(document, args.path, ext, **kwargs)
         if path:
             show("published: {}".format(path))
