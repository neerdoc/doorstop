--- conflicted
+++ resolved
@@ -578,10 +578,5 @@
         traceability.append(row_text)
         traceability.append(HLINE)
     # End the table.
-<<<<<<< HEAD
-    traceability.append(END_LONGTABLE)
-    common.write_lines(traceability, file)
-=======
     traceability.append("\\end{longtable}")
-    common.write_lines(traceability, file, end=settings.WRITE_LINESEPERATOR)
->>>>>>> fba23e84
+    common.write_lines(traceability, file, end=settings.WRITE_LINESEPERATOR)