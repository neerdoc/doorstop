--- conflicted
+++ resolved
@@ -5,13 +5,9 @@
 import logging
 
 from doorstop.core.base import BaseValidatable
-<<<<<<< HEAD
-from doorstop.core.types import get_id, split_id
+from doorstop.core.base import auto_load, auto_save, BaseFileObject
+from doorstop.core.types import get_id, split_id, join_id
 from doorstop.core.item import Item
-=======
-from doorstop.core.base import auto_load, auto_save, BaseFileObject
-from doorstop.core.item import Item, get_id, split_id, join_id
->>>>>>> 9534500f
 from doorstop import common
 from doorstop.common import DoorstopError, DoorstopWarning
 from doorstop import settings
