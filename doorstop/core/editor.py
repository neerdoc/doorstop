""""Functions to edit documents and items."""

import os
import sys
from distutils.spawn import find_executable
import subprocess
import time

from doorstop import common
from doorstop.common import DoorstopError

LAUNCH_DELAY = 0.5  # number of seconds to let a program try to launch

<<<<<<< HEAD
log = common.logger(__name__)  # pylint: disable=C0103
=======
log = common.logger(__name__)
>>>>>>> 323cb807


def edit(path, tool=None):  # pragma: no cover (integration test)
    """Open a file and wait for the default editor to exit.

    :param path: path of file to open
    :param tool: path of alternate editor

    :return: launched process

    """
    process = launch(path, tool=tool)
    if process:
        try:
            process.wait()
        except KeyboardInterrupt:
            pass
        finally:
            if process.returncode is None:
                process.terminate()
                log.warning("force closed editor")
        log.debug("process exited: {}".format(process.returncode))


def launch(path, tool=None):  # pragma: no cover (integration test)
    """Open a file using the default editor.

    :param path: path of file to open
    :param tool: path of alternate editor

    :raises: :class:`~doorstop.common.DoorstopError` no default editor
        or editor unavailable

    :return: launched process if long-running, else None

    """
    # Determine how to launch the editor
    if tool:
        args = [tool, path]
    elif sys.platform.startswith('darwin'):
        args = ['open', path]
    elif os.name == 'nt':
        cygstart = find_executable('cygstart')
        if cygstart:
            args = [cygstart, path]
        else:
            args = ['start', path]
    elif os.name == 'posix':
        args = ['xdg-open', path]

    # Launch the editor
    try:
        log.info("opening '{}'...".format(path))
        process = _call(args)
    except FileNotFoundError:
        raise DoorstopError("editor not found: {}".format(args[0]))

    # Wait for the editor to launch
    time.sleep(LAUNCH_DELAY)
    if process.poll() is None:
        log.debug("process is running...")
    else:
        log.debug("process exited: {}".format(process.returncode))
        if process.returncode != 0:
            raise DoorstopError("no default editor for: {}".format(path))

    # Return the process if it's still running
    if process.returncode is None:
        return process


def _call(args):  # pragma: no cover (integration test)
    """Call a program with arguments and return the process."""
    log.debug("$ {}".format(' '.join(args)))
    process = subprocess.Popen(args)
    return process<|MERGE_RESOLUTION|>--- conflicted
+++ resolved
@@ -11,11 +11,7 @@
 
 LAUNCH_DELAY = 0.5  # number of seconds to let a program try to launch
 
-<<<<<<< HEAD
-log = common.logger(__name__)  # pylint: disable=C0103
-=======
 log = common.logger(__name__)
->>>>>>> 323cb807
 
 
 def edit(path, tool=None):  # pragma: no cover (integration test)
