#!/usr/bin/env python

"""
Representation of items in a Doorstop document.
"""

import os
import re
import functools
import logging

import yaml


from doorstop.common import DoorstopError


class _literal(str):  # pylint: disable=R0904
    """Custom type for text which should be dumped in the literal style."""
    pass


def _literal_representer(dumper, data):
    """Return a custom dumper that formats str in the literal style."""
    return dumper.represent_scalar('tag:yaml.org,2002:str', data, style='|')

yaml.add_representer(_literal, _literal_representer)


def _auto_load(func):
    """Decorator for methods that should automatically load from file."""
    @functools.wraps(func)
    def wrapped(self, *args, **kwargs):
        """Wrapped method to call self.load() before execution."""
        self.load()
        return func(self, *args, **kwargs)
    return wrapped


def _auto_save(func):
    """Decorator for methods that should automatically save to file."""
    @functools.wraps(func)
    def wrapped(self, *args, **kwargs):
        """Wrapped method to call self.save() after execution."""
        result = func(self, *args, **kwargs)
        self.save()
        return result

    return wrapped


# TODO: only load if an attribute is blank?
class Item(object):
    """Represents a file with linkable text that is part of a document."""

    EXTENSIONS = '.yml', '.yaml'

    DEFAULT_LEVEL = (1,)
    DEFAULT_TEXT = ""
    DEFAULT_REF = None
    DEFAULT_LINKS = set()

    def __init__(self, path, root=os.getcwd(),
                 _level=None,
                 # TODO: are these arguments needed here?
                 _text=None, _ref=None, _links=None):
        """Load an item from an existing file.

        Internally, this constructor is also used to initialize new
        items by providing default properites.

        @param path: path to Item file
        @param root: path to root of project
        """
        # Check item's path
        if not os.path.isfile(path):
            raise DoorstopError("item does not exist: {}".format(path))
        # Check file name
        filename = os.path.basename(path)
        name, ext = os.path.splitext(filename)
        try:
            self.split_id(name)
        except DoorstopError:
            raise
        # Check file extension
        if ext.lower() not in self.EXTENSIONS:
            msg = "'{0}' extension not in {1}".format(path, self.EXTENSIONS)
            raise DoorstopError(msg)
        # Initialize Item
        self.path = path
        self.root = root
        self._exists = True
        self._level = _level or Item.DEFAULT_LEVEL
        self._text = _text or Item.DEFAULT_TEXT
        self._ref = _ref or Item.DEFAULT_REF
        self._links = _links or Item.DEFAULT_LINKS

    def __repr__(self):
        return "Item({})".format(repr(self.path))

    def __str__(self):
        relpath = os.path.relpath(self.path, self.root)
        return "{} (@{}{})".format(self.id, os.sep, relpath)

    def __eq__(self, other):
        return isinstance(other, Item) and self.path == other.path

    def __ne__(self, other):
        return not (self == other)

    def __lt__(self, other):
        return self.level < other.level

    @staticmethod
    def new(path, root, prefix, digits, number, level):  # pylint: disable=R0913
        """Create a new item.

        @param path: path to directory for the new item
        @param root: path to root of the project
        @param prefix: prefix for the new item
        @param digits: number of digits for the new document
        @param number: number for the new item
        @param level: level for the new item (None for default)

        @raise DoorstopError: if the item already exists
        """
        identifier = Item.join_id(prefix, digits, number)
        filename = identifier + Item.EXTENSIONS[0]
        path2 = os.path.join(path, filename)
        # Check for an existing item
        if os.path.exists(path2):
            raise DoorstopError("item already exists: {}".format(path2))
        # Create the item file
        Item._new(path2)
        # Return the new item
        item = Item(path2, root=root, _level=level)
        item.save()
        return item

    @staticmethod
    def _new(path):  # pragma: no cover, integration test
        """Create a new item file.

        @param config: path to new item file
        """
        with open(path, 'w'):
            pass  # just touch the file

    def load(self, reload=False):
        """Load the item's properties from a file."""
        if getattr(self, '_loaded', False) and not reload:
            return
        logging.debug("loading {}...".format(repr(self)))
        # Read the YAML from file
        text = self._read()
        # Parse the YAML data
        try:
            data = yaml.load(text)
        except yaml.scanner.ScannerError as error:  # pylint: disable=E1101
            msg = "invalid contents: {}:\n{}".format(self, error)
            raise DoorstopError(msg)
        # Store parsed data
        if data:
            self._level = self._convert_level(data.get('level', self._level))
            self._text = data.get('text', self._text).strip()
            self._ref = data.get('ref', self._ref)
            self._links = set(data.get('links', self._links))
        setattr(self, '_loaded', True)

    def _read(self):  # pragma: no cover, integration test
        """Read text from the file."""
        if not self._exists:
            raise DoorstopError("cannot load from deleted: {}".format(self))
        with open(self.path, 'rb') as infile:
            return infile.read().decode('UTF-8')

    def save(self):
        """Save the item's properties to a file."""
        logging.debug("saving {}...".format(repr(self)))
        # Collect the data items
        level = '.'.join(str(n) for n in self._level)
        if len(self._level) == 2:
            level = float(level)
        elif len(self._level) == 1:
            level = int(level)
        text = _literal(self._text)
        ref = self._ref
        links = sorted(self._links)
        # Build the data structure
        data = {'level': level,
                'text': text,
                'links': links}
        if ref:
            data['ref'] = ref
        # Dump the data to YAML
        dump = yaml.dump(data, default_flow_style=False)
        # Save the YAML to file
        self._write(dump)

    def _write(self, text):  # pragma: no cover, integration test
        """Write text to the file."""
        if not self._exists:
            raise DoorstopError("cannot save to deleted: {}".format(self))
        with open(self.path, 'wb') as outfile:
            outfile.write(bytes(text, 'UTF-8'))

    @property
    def id(self):  # pylint: disable=C0103
        """Get the item's ID."""
        return os.path.splitext(os.path.basename(self.path))[0]

    @staticmethod
    def join_id(prefix, digits, number):
        """Join the parts of an item's ID into an ID.

        >>> Item.join_id('ABC', 5, 123)
        'ABC00123'
        """
        return "{}{}".format(prefix, str(number).zfill(digits))

    @staticmethod
    def split_id(text):
        """Split an item's ID into a prefix and number.

        >>> Item.split_id('ABC00123')
        ('ABC', 123)

        """
        match = re.match(r"([a-zA-Z]+)(\d+)", text)
        if not match:
            raise DoorstopError("invalid ID: {}".format(text))
        return match.group(1), int(match.group(2))

    @property
    def prefix(self):
        """Get the item ID's prefix."""
        return self.split_id(self.id)[0]

    @property
    def number(self):
        """Get the item ID's number."""
        return self.split_id(self.id)[1]

    @property
    @_auto_load
    def level(self):
        """Get the item level."""
        return self._level

    @level.setter
    @_auto_save
    def level(self, level):
        """Set the item's level."""
        self._level = self._convert_level(level)

    @staticmethod
    def _convert_level(text):
        """Convert a level string to a tuple.

        >>> Item._convert_level("1.2.3")
        (1, 2, 3)

        >>> Item._convert_level(['4', '5'])
        (4, 5)

        >>> Item._convert_level(4.2)
        (4, 2)

        """
        # Correct for integers (42) and floats (4.2) in YAML
        if isinstance(text, int) or isinstance(text, float):
            text = str(text)
        # Split strings by periods
        if isinstance(text, str):
            nums = text.split('.')
        else:
            nums = text
        return tuple(int(n) for n in nums)

    @property
    @_auto_load
    def text(self):
        """Get the item's text."""
        return self._text

    @text.setter
    @_auto_save
    def text(self, text):
        """Set the item's text."""
        self._text = text.strip()

    @property
    @_auto_load
    def ref(self):
        """Get the item's external file reference."""
        return self._ref

    @ref.setter
    @_auto_save
    def ref(self, ref):
        """Set the item's external file reference."""
        self._ref = ref

    @_auto_load
    def find_ref(self):
        """Find the external file reference and line number."""
        if not self.ref:
            logging.debug("no external reference to search for")
            return None, None
        logging.info("seraching for ref '{}'...".format(self.ref))
        regex = re.compile(r"\b{}\b".format(self.ref))
        for root, _, filenames in os.walk(self.root):
            for filename in filenames:  # pragma: no cover, integration test
                path = os.path.join(root, filename)
<<<<<<< HEAD
                if (path == self.path or  # skip the item's file
                    'env' in path or  # skip virtualenvs
                    (os.path.sep + '.') in path):  # skip  hidden directories
=======
                # Skip the item's file while searching
                if path == self.path:
>>>>>>> 95d20513
                    continue
                # Skip virtualenv directories
                if 'env' in path:
                    continue
                # Skip hidden directories
                if (os.path.sep + '.') in path:
                    continue
                # Search for the reference in the file
                try:
                    with open(path, 'r') as external:
                        for index, line in enumerate(external):
                            if regex.search(line):
                                logging.info("found ref: {}".format(path))
                                return path, index + 1
                except UnicodeDecodeError:
                    pass
        msg = "external reference not found: {}".format(self.ref)
        raise DoorstopError(msg)

    @property
    @_auto_load
    def links(self):
        """Get the items this item links to."""
        return sorted(self._links)

    @links.setter
    @_auto_save
    def links(self, links):
        """Set the items this item links to."""
        self._links = set(links)

    @_auto_load
    @_auto_save
    def add_link(self, item):
        """Add a new link to another item."""
        self._links.add(item)

    @_auto_load
    @_auto_save
    def remove_link(self, item):
        """Remove an existing link."""
        try:
            self._links.remove(item)
        except KeyError:
            logging.warning("link to {0} does not exist".format(item))

    def check(self, document=None, tree=None):
        """Confirm the item is valid.

        @return: indication that the item is valid
        """
        logging.info("checking item {}...".format(self))
        # Verify the file can be parsed
        self.load()
        # Check text
        if not self.text and not self.ref:
            logging.warning("no text: {}".format(self))
        # Check external references
        self.find_ref()
        # Check links against the document
        if document:
            if document.parent and not self.links:
                logging.warning("no links: {}".format(self))

            for identifier in self.links:
                prefix = self.split_id(identifier)[0]
                if prefix.lower() != document.parent.lower():
                    msg = "link to non-parent '{}' in {}".format(identifier,
                                                                 self)
                    logging.warning(msg)
        # Check links against the tree
        if tree:
            for identifier in self.links:
                item = tree.find_item(identifier)
                logging.debug("found linked item: {}".format(item))

        # Reformat the file
        self.save()
        # Item is valid
        return True

    def delete(self):
        """Delete the item from the file system."""
        logging.info("deleting {}...".format(self.path))
        os.remove(self.path)
        self._exists = False  # prevent furthur access<|MERGE_RESOLUTION|>--- conflicted
+++ resolved
@@ -312,14 +312,8 @@
         for root, _, filenames in os.walk(self.root):
             for filename in filenames:  # pragma: no cover, integration test
                 path = os.path.join(root, filename)
-<<<<<<< HEAD
-                if (path == self.path or  # skip the item's file
-                    'env' in path or  # skip virtualenvs
-                    (os.path.sep + '.') in path):  # skip  hidden directories
-=======
                 # Skip the item's file while searching
                 if path == self.path:
->>>>>>> 95d20513
                     continue
                 # Skip virtualenv directories
                 if 'env' in path:
