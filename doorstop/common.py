# SPDX-License-Identifier: LGPL-3.0-only

"""Common exceptions, classes, and functions for Doorstop."""

import argparse
import codecs
import csv
import glob
import logging
import os
import shutil

import yaml

verbosity = 0  # global verbosity setting for controlling string formatting
PRINT_VERBOSITY = 0  # minimum verbosity to using `print`
STR_VERBOSITY = 3  # minimum verbosity to use verbose `__str__`
MAX_VERBOSITY = 4  # maximum verbosity level implemented


def _trace(self, message, *args, **kws):
    if self.isEnabledFor(logging.DEBUG - 1):
        self._log(logging.DEBUG - 1, message, args, **kws)  # pylint: disable=W0212


logging.addLevelName(logging.DEBUG - 1, "TRACE")
logging.Logger.trace = _trace  # type: ignore

logger = logging.getLogger
log = logger(__name__)

# exception classes ##########################################################


class DoorstopError(Exception):
    """Generic Doorstop error."""


class DoorstopFileError(DoorstopError, IOError):
    """Raised on IO errors."""


class DoorstopWarning(DoorstopError, Warning):
    """Generic Doorstop warning."""


class DoorstopInfo(DoorstopWarning, Warning):
    """Generic Doorstop info."""


# logging classes ############################################################


class HelpFormatter(argparse.ArgumentDefaultsHelpFormatter):
    """Command-line help text formatter with wider help text."""

    def __init__(self, *args, **kwargs):
        kwargs["max_help_position"] = 40
        super().__init__(*args, **kwargs)


class WarningFormatter(logging.Formatter):
    """Logging formatter that displays verbose formatting for WARNING+."""

    def __init__(self, default_format, verbose_format, *args, **kwargs):
        super().__init__(*args, **kwargs)
        self.default_format = default_format
        self.verbose_format = verbose_format

    def format(self, record):
        """Python 3 hack to change the formatting style dynamically."""
        if record.levelno > logging.INFO:
            self._style._fmt = self.verbose_format  # pylint: disable=W0212
        else:
            self._style._fmt = self.default_format  # pylint: disable=W0212
        return super().format(record)


# disk helper functions ######################################################


def create_dirname(path):
    """Ensure a parent directory exists for a path."""
    dirpath = os.path.dirname(path)
    if dirpath and not os.path.isdir(dirpath):
        log.info("creating directory {}...".format(dirpath))
        os.makedirs(dirpath)


def read_lines(path, encoding="utf-8"):
    """Read lines of text from a file.

    :param path: file to write lines
    :param encoding: output file encoding

    :return: path of new file

    """
    log.trace("reading lines from '{}'...".format(path))  # type: ignore
    with open(path, "r", encoding=encoding) as stream:
        for line in stream:
            yield line


def read_text(path):
    """Read text from a file.

    :param path: file path to read from
    :param encoding: input file encoding

    :return: string

    """
    log.trace("reading text from '{}'...".format(path))  # type: ignore
    try:
        with codecs.open(path, "r", encoding="utf-8") as f:
            return f.read()
    except Exception as e:
        msg = "reading '{}' failed: {}".format(path, e)
        raise DoorstopError(msg)


def load_yaml(text, path, loader=yaml.SafeLoader):
    """Parse a dictionary from YAML text.

    :param text: string containing dumped YAML data
    :param path: file path for error messages

    :return: dictionary

    """
    # Load the YAML data
    try:
        data = yaml.load(text, Loader=loader) or {}
    except yaml.error.YAMLError as exc:
        msg = "invalid contents: {}:\n{}".format(path, exc)
        raise DoorstopError(msg) from None
    # Ensure data is a dictionary
    if not isinstance(data, dict):
        msg = "invalid contents: {}".format(path)
        raise DoorstopError(msg)
    # Return the parsed data
    return data


def write_lines(lines, path, end="\n", encoding="utf-8", *, executable=False):
    """Write lines of text to a file.

    :param lines: iterator of strings
    :param path: file to write lines
    :param end: string to end lines
    :param encoding: output file encoding

    :return: path of new file

    """
    log.trace("writing lines to '{}'...".format(path))  # type: ignore
    with open(path, "wb") as stream:
        for line in lines:
            data = (line + end).encode(encoding)
            stream.write(data)
    if executable and os.path.isfile(path):
<<<<<<< HEAD
        os.chmod(path, 0o644)
=======
        os.chmod(path, 0o664)
>>>>>>> 805259d3
    return path


def write_text(text, path, end="\n"):
    """Write text to a file.

    :param text: string
    :param path: file to write text
    :param end: string to end lines
    :param encoding: output file encoding

    :return: path of new file

    """
    if text:
        log.trace("writing text to '{}'...".format(path))  # type: ignore
    with open(path, "w", encoding="utf-8", newline=end) as f:
        f.write(text)
    return path


def write_csv(table, path, delimiter=",", newline="", encoding="utf-8"):
    """Write table to a file.

    :param table: iterator of rows
    :param path: file to write lines
    :param delimiter: string to end cells
    :param newline: string to end lines
    :param encoding: output file encoding

    :return: path of new file

    """
    log.trace("writing table to '{}'...".format(path))  # type: ignore
    with open(path, "w", newline=newline, encoding=encoding) as stream:
        writer = csv.writer(stream, delimiter=delimiter)
        for row in table:
            writer.writerow(row)
    return path


def touch(path):
    """Ensure a file exists."""
    if not os.path.exists(path):
        log.trace("creating empty '{}'...".format(path))  # type: ignore
        write_text("", path)


def copy_dir_contents(src, dst):
    """Copy the contents of a directory."""
    for fpath in glob.glob("{}/*".format(src)):
        dest_path = os.path.join(dst, os.path.split(fpath)[-1])
        if os.path.exists(dest_path):
            if os.path.basename(fpath) == "doorstop":
                msg = "Skipping '{}' as this directory name is required by doorstop".format(
                    fpath
                )
            else:
                msg = "Skipping '{}' as a file or directory with this name already exists".format(
                    fpath
                )
            log.warning(msg)
        else:
            if os.path.isdir(fpath):
                shutil.copytree(fpath, dest_path)
            else:
                shutil.copyfile(fpath, dest_path)


def delete(path):
    """Delete a file or directory with error handling."""
    if os.path.isdir(path):
        try:
            log.trace("deleting '{}'...".format(path))  # type: ignore
            shutil.rmtree(path)
        except IOError:
            # bug: http://code.activestate.com/lists/python-list/159050
            msg = "unable to delete: {}".format(path)
            log.warning(msg)
    elif os.path.isfile(path):
        log.trace("deleting '{}'...".format(path))  # type: ignore
        os.remove(path)


def delete_contents(dirname):
    """Delete the contents of a directory."""
    for file in glob.glob("{}/*".format(dirname)):
        if os.path.isdir(file):
            shutil.rmtree(os.path.join(dirname, file))
        else:
            try:
                os.remove(os.path.join(dirname, file))
            except FileExistsError:
                log.warning(
                    "Two assets folders have files or directories " "with the same name"
                )
                raise<|MERGE_RESOLUTION|>--- conflicted
+++ resolved
@@ -160,11 +160,7 @@
             data = (line + end).encode(encoding)
             stream.write(data)
     if executable and os.path.isfile(path):
-<<<<<<< HEAD
-        os.chmod(path, 0o644)
-=======
         os.chmod(path, 0o664)
->>>>>>> 805259d3
     return path
 
 
